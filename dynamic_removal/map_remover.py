--- conflicted
+++ resolved
@@ -189,13 +189,10 @@
         eph_l = torch.zeros(session_map_tensor.shape[0], device=session_map_tensor.device)
         logger.info(f"Initialized session map")
 
-<<<<<<< HEAD
-=======
         # 2) Select anchor points for local ephemerality update
         tpcd_map = o3d.t.geometry.PointCloud()
 
->>>>>>> 26687639
-        anchor_points_tensor = downsample_points_torch(session_map_tensor, p_dor["anchor_voxel_size"])
+        anchor_points_tensor = downsample_points(session_map_tensor, p_dor["anchor_voxel_size"])
         num_anchor_points = anchor_points_tensor.shape[0]
 
         if num_anchor_points == 0:
